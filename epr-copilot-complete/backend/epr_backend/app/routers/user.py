from fastapi import APIRouter, HTTPException, Depends, UploadFile, File
from pydantic import BaseModel
from typing import Optional
from sqlalchemy.orm import Session
<<<<<<< HEAD
from ..database import get_db, Base, engine
from sqlalchemy import Column, String, Integer
from ..utils.field_converter import convert_frontend_fields
=======
from ..database import get_db, UserProfile as UserProfileTable
from ..auth import get_current_user
from ..schemas import User as UserSchema
from ..utils.field_converter import camel_to_snake, apply_field_mapping, COMMON_FIELD_MAPPINGS
import os
import uuid
from pathlib import Path
>>>>>>> d450143d

router = APIRouter(prefix="/api/user", tags=["user"])

class UserProfile(BaseModel):
    firstName: str
    lastName: str
    email: str
    phone: str
    title: str
    bio: str
    avatar: Optional[str] = None

class UserPreferences(BaseModel):
    timezone: str
    language: str

class UserNotificationSettings(BaseModel):
    deadlineAlerts: bool
    reportStatus: bool
    feeChanges: bool
    teamUpdates: bool
    browserNotifications: bool
    notificationFrequency: str

@router.get("/profile")
async def get_user_profile(
    current_user: UserSchema = Depends(get_current_user),
    db: Session = Depends(get_db)
):
    """Get user profile information"""
    try:
        profile = db.query(UserProfileTable).filter(UserProfileTable.user_id == current_user.id).first()
        
        if profile:
            return {
                "firstName": profile.first_name or "",
                "lastName": profile.last_name or "",
                "email": current_user.email,
                "phone": profile.phone or "",
                "title": profile.title or "",
                "bio": profile.bio or "",
                "avatar": profile.avatar_url or ""
            }
        else:
            return {
                "firstName": "",
                "lastName": "",
                "email": current_user.email,
                "phone": "",
                "title": "",
                "bio": "",
                "avatar": ""
            }
    except Exception as e:
        raise HTTPException(status_code=500, detail=f"Failed to get user profile: {str(e)}")

@router.put("/profile")
async def update_user_profile(
    profile: UserProfile,
    current_user: UserSchema = Depends(get_current_user),
    db: Session = Depends(get_db)
):
    """Update user profile information"""
    try:
<<<<<<< HEAD
        field_mapping = {
            'firstName': 'first_name',
            'lastName': 'last_name'
        }
        converted_profile = convert_frontend_fields(profile.dict(), field_mapping)
        
        existing_profile = db.query(UserProfileTable).filter(UserProfileTable.id == 1).first()
        
        if existing_profile:
            for field, value in converted_profile.items():
                if hasattr(existing_profile, field):
                    setattr(existing_profile, field, value)
        else:
            new_profile = UserProfileTable(
                id=1,
                **converted_profile
=======
        existing_profile = db.query(UserProfileTable).filter(UserProfileTable.user_id == current_user.id).first()
        
        profile_data = camel_to_snake(profile.dict())
        
        if existing_profile:
            for field, value in profile_data.items():
                if hasattr(existing_profile, field) and value is not None:
                    setattr(existing_profile, field, value)
        else:
            new_profile = UserProfileTable(
                user_id=current_user.id,
                **{k: v for k, v in profile_data.items() if hasattr(UserProfileTable, k)}
>>>>>>> d450143d
            )
            db.add(new_profile)
        
        db.commit()
        return {"success": True, "message": "Profile updated successfully"}
    except Exception as e:
        db.rollback()
        raise HTTPException(status_code=500, detail=f"Failed to update user profile: {str(e)}")

@router.get("/preferences")
async def get_user_preferences(
    current_user: UserSchema = Depends(get_current_user),
    db: Session = Depends(get_db)
):
    """Get user preferences"""
    try:
        profile = db.query(UserProfileTable).filter(UserProfileTable.user_id == current_user.id).first()
        
        if profile:
            return {
                "timezone": profile.timezone or "Pacific Time (PT)",
                "language": profile.language or "English (US)"
            }
        else:
            return {
                "timezone": "Pacific Time (PT)",
                "language": "English (US)"
            }
    except Exception as e:
        raise HTTPException(status_code=500, detail=f"Failed to get user preferences: {str(e)}")

@router.put("/preferences")
async def update_user_preferences(
    preferences: UserPreferences,
    current_user: UserSchema = Depends(get_current_user),
    db: Session = Depends(get_db)
):
    """Update user preferences"""
    try:
        existing_profile = db.query(UserProfileTable).filter(UserProfileTable.user_id == current_user.id).first()
        
        if existing_profile:
            existing_profile.timezone = preferences.timezone
            existing_profile.language = preferences.language
        else:
            new_profile = UserProfileTable(
                user_id=current_user.id,
                timezone=preferences.timezone,
                language=preferences.language
            )
            db.add(new_profile)
        
        db.commit()
        return {"success": True, "message": "Preferences updated successfully"}
    except Exception as e:
        db.rollback()
        raise HTTPException(status_code=500, detail=f"Failed to update user preferences: {str(e)}")

@router.get("/notification-settings")
async def get_notification_settings(
    current_user: UserSchema = Depends(get_current_user),
    db: Session = Depends(get_db)
):
    """Get user notification settings"""
    try:
        from ..database import UserNotificationSettings as UserNotificationSettingsTable
        settings = db.query(UserNotificationSettingsTable).filter(UserNotificationSettingsTable.user_id == current_user.id).first()
        
        if settings:
            return {
                "deadlineAlerts": settings.deadline_alerts,
                "reportStatus": settings.report_status,
                "feeChanges": settings.fee_changes,
                "teamUpdates": settings.team_updates,
                "browserNotifications": settings.browser_notifications,
                "notificationFrequency": settings.notification_frequency
            }
        else:
            return {
                "deadlineAlerts": True,
                "reportStatus": True,
                "feeChanges": True,
                "teamUpdates": False,
                "browserNotifications": False,
                "notificationFrequency": "Real-time"
            }
    except Exception as e:
        raise HTTPException(status_code=500, detail=f"Failed to get notification settings: {str(e)}")

@router.put("/notification-settings")
async def update_notification_settings(
    settings: UserNotificationSettings,
    current_user: UserSchema = Depends(get_current_user),
    db: Session = Depends(get_db)
):
    """Update user notification settings"""
    try:
        from ..database import UserNotificationSettings as UserNotificationSettingsTable
        existing_settings = db.query(UserNotificationSettingsTable).filter(UserNotificationSettingsTable.user_id == current_user.id).first()
        
        settings_data = camel_to_snake(settings.dict())
        
        if existing_settings:
            for field, value in settings_data.items():
                if hasattr(existing_settings, field):
                    setattr(existing_settings, field, value)
        else:
            new_settings = UserNotificationSettingsTable(
                user_id=current_user.id,
                **{k: v for k, v in settings_data.items() if hasattr(UserNotificationSettingsTable, k)}
            )
            db.add(new_settings)
        
        db.commit()
        return {"success": True, "message": "Notification settings updated successfully"}
    except Exception as e:
        db.rollback()
        raise HTTPException(status_code=500, detail=f"Failed to update notification settings: {str(e)}")

@router.post("/avatar")
async def upload_avatar(
    avatar: UploadFile = File(...),
    current_user: UserSchema = Depends(get_current_user),
    db: Session = Depends(get_db)
):
    """Upload user avatar"""
    try:
        if not avatar.content_type or not avatar.content_type.startswith('image/'):
            raise HTTPException(status_code=400, detail="File must be an image")
        
        if avatar.size and avatar.size > 5 * 1024 * 1024:  # 5MB limit
            raise HTTPException(status_code=400, detail="File size must be less than 5MB")
        
        uploads_dir = Path("uploads/avatars")
        uploads_dir.mkdir(parents=True, exist_ok=True)
        
        file_extension = avatar.filename.split('.')[-1] if avatar.filename and '.' in avatar.filename else 'jpg'
        filename = f"{current_user.id}_{uuid.uuid4().hex}.{file_extension}"
        file_path = uploads_dir / filename
        
        with open(file_path, "wb") as buffer:
            content = await avatar.read()
            buffer.write(content)
        
        avatar_url = f"/api/uploads/avatars/{filename}"
        
        profile = db.query(UserProfileTable).filter(UserProfileTable.user_id == current_user.id).first()
        if profile:
            profile.avatar_url = avatar_url
        else:
            new_profile = UserProfileTable(
                user_id=current_user.id,
                avatar_url=avatar_url
            )
            db.add(new_profile)
        
        db.commit()
        
        return {
            "success": True,
            "avatarUrl": avatar_url,
            "message": "Avatar uploaded successfully"
        }
    except Exception as e:
        db.rollback()
        raise HTTPException(status_code=500, detail=f"Failed to upload avatar: {str(e)}")<|MERGE_RESOLUTION|>--- conflicted
+++ resolved
@@ -2,19 +2,13 @@
 from pydantic import BaseModel
 from typing import Optional
 from sqlalchemy.orm import Session
-<<<<<<< HEAD
-from ..database import get_db, Base, engine
-from sqlalchemy import Column, String, Integer
-from ..utils.field_converter import convert_frontend_fields
-=======
 from ..database import get_db, UserProfile as UserProfileTable
 from ..auth import get_current_user
 from ..schemas import User as UserSchema
-from ..utils.field_converter import camel_to_snake, apply_field_mapping, COMMON_FIELD_MAPPINGS
+from ..utils.field_converter import convert_frontend_fields, camel_to_snake
 import os
 import uuid
 from pathlib import Path
->>>>>>> d450143d
 
 router = APIRouter(prefix="/api/user", tags=["user"])
 
@@ -79,37 +73,22 @@
 ):
     """Update user profile information"""
     try:
-<<<<<<< HEAD
         field_mapping = {
             'firstName': 'first_name',
             'lastName': 'last_name'
         }
         converted_profile = convert_frontend_fields(profile.dict(), field_mapping)
         
-        existing_profile = db.query(UserProfileTable).filter(UserProfileTable.id == 1).first()
+        existing_profile = db.query(UserProfileTable).filter(UserProfileTable.user_id == current_user.id).first()
         
         if existing_profile:
             for field, value in converted_profile.items():
-                if hasattr(existing_profile, field):
-                    setattr(existing_profile, field, value)
-        else:
-            new_profile = UserProfileTable(
-                id=1,
-                **converted_profile
-=======
-        existing_profile = db.query(UserProfileTable).filter(UserProfileTable.user_id == current_user.id).first()
-        
-        profile_data = camel_to_snake(profile.dict())
-        
-        if existing_profile:
-            for field, value in profile_data.items():
                 if hasattr(existing_profile, field) and value is not None:
                     setattr(existing_profile, field, value)
         else:
             new_profile = UserProfileTable(
                 user_id=current_user.id,
-                **{k: v for k, v in profile_data.items() if hasattr(UserProfileTable, k)}
->>>>>>> d450143d
+                **{k: v for k, v in converted_profile.items() if hasattr(UserProfileTable, k)}
             )
             db.add(new_profile)
         
