"""Pytest configuration and fixtures."""

import asyncio
import os
import tempfile
import pytest
import pytest_asyncio
from fastapi.testclient import TestClient
from sqlalchemy import create_engine
from sqlalchemy.orm import sessionmaker
from sqlalchemy.pool import StaticPool
import logging

os.environ["ENVIRONMENT"] = "test"

from app.main import app
from app.database import get_db, Base
from app.config import get_settings
from app.services.scheduler import task_scheduler

logging.basicConfig(level=logging.DEBUG)


def override_get_db():
    """Override database dependency for testing."""
    pass


def override_get_settings():
    """Override settings for testing."""
    return get_settings(_env_file=".env.test")


@pytest.fixture(scope="session")
def event_loop():
    """Create an instance of the default event loop for the test session."""
    loop = asyncio.get_event_loop_policy().new_event_loop()
    yield loop
    loop.close()


@pytest.fixture(scope="function")
def db_session():
    """Create a fresh database session for each test with isolated database."""
    temp_db = tempfile.NamedTemporaryFile(suffix=".db", delete=False)
    temp_db.close()
    
    database_url = f"sqlite:///{temp_db.name}"
    engine = create_engine(
        database_url,
        connect_args={"check_same_thread": False},
        poolclass=StaticPool,
    )
    TestingSessionLocal = sessionmaker(autocommit=False, autoflush=False, bind=engine)
    
    Base.metadata.create_all(bind=engine)
    
    db = TestingSessionLocal()
    try:
        yield db
    finally:
        db.close()
        Base.metadata.drop_all(bind=engine)
        engine.dispose()
        os.unlink(temp_db.name)


@pytest.fixture(scope="function")
def client(db_session):
    """Create a test client with database override."""
    from fastapi import FastAPI
    from app.main import app as main_app
    
    test_app = FastAPI(title="EPR Co-Pilot Backend Test", version="1.0.0")
    
<<<<<<< HEAD
    @test_app.get("/healthz")
    async def healthz():
        return {"status": "ok", "message": "EPR Co-Pilot Backend is running"}

    @test_app.get("/api/health")
    async def health_check():
        """Health check endpoint for monitoring."""
        from datetime import datetime, timezone
        return {
            "status": "healthy",
            "timestamp": datetime.now(timezone.utc).isoformat(),
            "database": "connected"
        }
    
    # Override database dependency
    test_app.dependency_overrides[get_db] = lambda: db_session
    test_app.dependency_overrides[get_settings] = override_get_settings
=======
    test_app.router = main_app.router
    test_app.middleware_stack = main_app.middleware_stack
    test_app.exception_handlers = main_app.exception_handlers.copy()
>>>>>>> af68b63a
    
    test_app.dependency_overrides[get_db] = lambda: db_session
    test_app.dependency_overrides[get_settings] = override_get_settings
    
    import os
    original_env = os.environ.get("ENVIRONMENT")
    os.environ["ENVIRONMENT"] = "test"
    
<<<<<<< HEAD
    try:
        with TestClient(test_app) as test_client:
            yield test_client
    finally:
        if original_env is not None:
            os.environ["ENVIRONMENT"] = original_env
        elif "ENVIRONMENT" in os.environ:
            del os.environ["ENVIRONMENT"]
        
        task_scheduler.start = original_start
        task_scheduler.stop = original_stop
        test_app.dependency_overrides.clear()
=======
    with TestClient(test_app) as test_client:
        yield test_client
    
    if original_env is not None:
        os.environ["ENVIRONMENT"] = original_env
    elif "ENVIRONMENT" in os.environ:
        del os.environ["ENVIRONMENT"]
    
    test_app.dependency_overrides.clear()
>>>>>>> af68b63a


@pytest.fixture
def sample_user_data():
    """Sample user data for testing."""
    return {
        "email": "test@example.com",
        "password": "testpassword123",
        "full_name": "Test User",
        "company_name": "Test Company"
    }


@pytest.fixture
def sample_company_data():
    """Sample company data for testing."""
    return {
        "name": "Test Company Ltd",
        "registration_number": "12345678",
        "address": "123 Test Street",
        "city": "Test City",
        "postal_code": "12345",
        "country": "Test Country"
    }


@pytest.fixture
def sample_product_data():
    """Sample product data for testing."""
    return {
        "name": "Test Product",
        "sku": "TEST-001",
        "category": "Electronics",
        "weight": 1.5,
        "material_composition": {
            "plastic": 0.6,
            "metal": 0.3,
            "paper": 0.1
        }
    }


@pytest_asyncio.fixture
async def authenticated_user(client, sample_user_data):
    """Create and authenticate a test user."""
    response = client.post("/api/v1/auth/register", json=sample_user_data)
    assert response.status_code == 201
    
    login_data = {
        "username": sample_user_data["email"],
        "password": sample_user_data["password"]
    }
    response = client.post("/api/v1/auth/login", data=login_data)
    assert response.status_code == 200
    
    token = response.json()["access_token"]
    return {"Authorization": f"Bearer {token}"}<|MERGE_RESOLUTION|>--- conflicted
+++ resolved
@@ -73,7 +73,10 @@
     
     test_app = FastAPI(title="EPR Co-Pilot Backend Test", version="1.0.0")
     
-<<<<<<< HEAD
+    test_app.router = main_app.router
+    test_app.middleware_stack = main_app.middleware_stack
+    test_app.exception_handlers = main_app.exception_handlers.copy()
+    
     @test_app.get("/healthz")
     async def healthz():
         return {"status": "ok", "message": "EPR Co-Pilot Backend is running"}
@@ -91,20 +94,16 @@
     # Override database dependency
     test_app.dependency_overrides[get_db] = lambda: db_session
     test_app.dependency_overrides[get_settings] = override_get_settings
-=======
-    test_app.router = main_app.router
-    test_app.middleware_stack = main_app.middleware_stack
-    test_app.exception_handlers = main_app.exception_handlers.copy()
->>>>>>> af68b63a
     
-    test_app.dependency_overrides[get_db] = lambda: db_session
-    test_app.dependency_overrides[get_settings] = override_get_settings
+    original_start = task_scheduler.start
+    original_stop = task_scheduler.stop
+    task_scheduler.start = lambda: None
+    task_scheduler.stop = lambda: None
     
     import os
     original_env = os.environ.get("ENVIRONMENT")
     os.environ["ENVIRONMENT"] = "test"
     
-<<<<<<< HEAD
     try:
         with TestClient(test_app) as test_client:
             yield test_client
@@ -117,17 +116,6 @@
         task_scheduler.start = original_start
         task_scheduler.stop = original_stop
         test_app.dependency_overrides.clear()
-=======
-    with TestClient(test_app) as test_client:
-        yield test_client
-    
-    if original_env is not None:
-        os.environ["ENVIRONMENT"] = original_env
-    elif "ENVIRONMENT" in os.environ:
-        del os.environ["ENVIRONMENT"]
-    
-    test_app.dependency_overrides.clear()
->>>>>>> af68b63a
 
 
 @pytest.fixture
